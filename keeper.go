package cacher

import (
	"errors"
	"time"

	"github.com/go-redsync/redsync"
	redigo "github.com/gomodule/redigo/redis"
	"github.com/jpillora/backoff"
)

const (
	// Override these when constructing the cache keeper
	defaultTTL          = 10 * time.Second
	defaultNilTTL       = 5 * time.Minute
	defaultLockDuration = 1 * time.Minute
	defaultLockTries    = 1
	defaultWaitTime     = 15 * time.Second
)

var nilJSON = []byte("null")

type (
	// CacheGeneratorFn :nodoc:
	CacheGeneratorFn func() (interface{}, error)

	// Keeper responsible for managing cache
	Keeper interface {
		Get(string) (interface{}, error)
		GetOrLock(string) (interface{}, *redsync.Mutex, error)
		GetOrSet(string, CacheGeneratorFn, time.Duration) (interface{}, error)
		Store(*redsync.Mutex, Item) error
		StoreWithoutBlocking(Item) error
		StoreMultiWithoutBlocking([]Item) error
		StoreMultiPersist([]Item) error
		StoreNil(cacheKey string) error
		Expire(string, time.Duration) error
		ExpireMulti(map[string]time.Duration) error
		Purge(string) error
		DeleteByKeys([]string) error
		IncreaseCachedValueByOne(key string) error

		AcquireLock(string) (*redsync.Mutex, error)
		SetDefaultTTL(time.Duration)
		SetNilTTL(time.Duration)
		SetConnectionPool(*redigo.Pool)
		SetLockConnectionPool(*redigo.Pool)
		SetLockDuration(time.Duration)
		SetLockTries(int)
		SetWaitTime(time.Duration)
		SetDisableCaching(bool)

		CheckKeyExist(string) (bool, error)

		//list
		StoreRightList(string, interface{}) error
		StoreLeftList(string, interface{}) error
		GetList(string, int64, int64) (interface{}, error)
		GetListLength(string) (int64, error)
		GetAndRemoveFirstListElement(string) (interface{}, error)
		GetAndRemoveLastListElement(string) (interface{}, error)

		GetTTL(string) (int64, error)

		// HASH BUCKET
		GetHashOrLock(string, string) (interface{}, *redsync.Mutex, error)
		StoreHash(string, Item) error
		GetHashMember(string, string) (interface{}, error)
		DeleteHashMember(string, string) error
	}

	keeper struct {
		connPool       *redigo.Pool
		nilTTL         time.Duration
		defaultTTL     time.Duration
		waitTime       time.Duration
		disableCaching bool

		lockConnPool *redigo.Pool
		lockDuration time.Duration
		lockTries    int
	}
)

// NewKeeper :nodoc:
func NewKeeper() Keeper {
	return &keeper{
		defaultTTL:     defaultTTL,
		nilTTL:         defaultNilTTL,
		lockDuration:   defaultLockDuration,
		lockTries:      defaultLockTries,
		waitTime:       defaultWaitTime,
		disableCaching: false,
	}
}

// Get :nodoc:
func (k *keeper) Get(key string) (cachedItem interface{}, err error) {
	if k.disableCaching {
		return
	}

	cachedItem, err = k.getCachedItem(key)
	if err != nil && err != redigo.ErrNil || cachedItem != nil {
		return
	}

	return nil, nil
}

// GetOrLock :nodoc:
func (k *keeper) GetOrLock(key string) (cachedItem interface{}, mutex *redsync.Mutex, err error) {
	if k.disableCaching {
		return
	}

	cachedItem, err = k.getCachedItem(key)
	if err != nil && err != redigo.ErrNil || cachedItem != nil {
		return
	}

	mutex, err = k.AcquireLock(key)
	if err == nil {
		return
	}

	start := time.Now()
	for {
		b := &backoff.Backoff{
			Min:    20 * time.Millisecond,
			Max:    200 * time.Millisecond,
			Jitter: true,
		}

		if !k.isLocked(key) {
			cachedItem, err = k.getCachedItem(key)
			if err != nil && err != redigo.ErrNil || cachedItem != nil {
				return
			}
			return nil, nil, nil
		}

		elapsed := time.Since(start)
		if elapsed >= k.waitTime {
			break
		}

		time.Sleep(b.Duration())
	}

	return nil, nil, errors.New("wait too long")
}

// GetOrSet :nodoc:
func (k *keeper) GetOrSet(key string, fn CacheGeneratorFn, ttl time.Duration) (cachedItem interface{}, err error) {
	cachedItem, mu, err := k.GetOrLock(key)
	if err != nil {
		return
	}
	if cachedItem != nil {
		return
	}

	defer func() {
		if mu != nil {
			mu.Unlock()
		}
	}()

	cachedItem, err = fn()

	if err != nil {
		return
	}

	err = k.Store(mu, NewItemWithCustomTTL(key, cachedItem, ttl))

	return
}

// Store :nodoc:
func (k *keeper) Store(mutex *redsync.Mutex, c Item) error {
	if k.disableCaching {
		return nil
	}
	defer mutex.Unlock()

	client := k.connPool.Get()
	defer client.Close()

	_, err := client.Do("SETEX", c.GetKey(), k.decideCacheTTL(c), c.GetValue())
	return err
}

// StoreWithoutBlocking :nodoc:
func (k *keeper) StoreWithoutBlocking(c Item) error {
	if k.disableCaching {
		return nil
	}

	client := k.connPool.Get()
	defer client.Close()

	_, err := client.Do("SETEX", c.GetKey(), k.decideCacheTTL(c), c.GetValue())
	return err
}

// StoreNil :nodoc:
func (k *keeper) StoreNil(cacheKey string) error {
	item := NewItemWithCustomTTL(cacheKey, nilJSON, k.nilTTL)
	err := k.StoreWithoutBlocking(item)
	return err
}

// Purge :nodoc:
func (k *keeper) Purge(matchString string) error {
	if k.disableCaching {
		return nil
	}

	client := k.connPool.Get()
	defer client.Close()

	var cursor interface{}
	var stop []uint8
	cursor = "0"
	delCount := 0
	for {
		res, err := redigo.Values(client.Do("SCAN", cursor, "MATCH", matchString, "COUNT", 500000))
		if err != nil {
			return err
		}
		stop = res[0].([]uint8)
		if foundKeys, ok := res[1].([]interface{}); ok {
			if len(foundKeys) > 0 {
				client.Send("DEL", foundKeys...)
				delCount++
			}

			// ascii for '0' is 48
			if stop[0] == 48 {
				break
			}
		}

		cursor = res[0]
	}
	if delCount > 0 {
		client.Flush()
	}
	return nil
}

// IncreaseCachedValueByOne will increments the number stored at key by one.
// If the key does not exist, it is set to 0 before performing the operation
func (k *keeper) IncreaseCachedValueByOne(key string) error {
	if k.disableCaching {
		return nil
	}

	client := k.connPool.Get()
	defer client.Close()

	_, err := client.Do("INCR", key)
	return err
}

// SetDefaultTTL :nodoc:
func (k *keeper) SetDefaultTTL(d time.Duration) {
	k.defaultTTL = d
}

func (k *keeper) SetNilTTL(d time.Duration) {
	k.nilTTL = d
}

// SetConnectionPool :nodoc:
func (k *keeper) SetConnectionPool(c *redigo.Pool) {
	k.connPool = c
}

// SetLockConnectionPool :nodoc:
func (k *keeper) SetLockConnectionPool(c *redigo.Pool) {
	k.lockConnPool = c
}

// SetLockDuration :nodoc:
func (k *keeper) SetLockDuration(d time.Duration) {
	k.lockDuration = d
}

// SetLockTries :nodoc:
func (k *keeper) SetLockTries(t int) {
	k.lockTries = t
}

// SetWaitTime :nodoc:
func (k *keeper) SetWaitTime(d time.Duration) {
	k.waitTime = d
}

// SetDisableCaching :nodoc:
func (k *keeper) SetDisableCaching(b bool) {
	k.disableCaching = b
}

// AcquireLock :nodoc:
func (k *keeper) AcquireLock(key string) (*redsync.Mutex, error) {
	r := redsync.New([]redsync.Pool{k.lockConnPool})
	m := r.NewMutex("lock:"+key,
		redsync.SetExpiry(k.lockDuration),
		redsync.SetTries(k.lockTries))

	return m, m.Lock()
}

// DeleteByKeys Delete by multiple keys
func (k *keeper) DeleteByKeys(keys []string) error {
	if k.disableCaching {
		return nil
	}

	client := k.connPool.Get()
	defer client.Close()

	redisKeys := []interface{}{}
	for _, key := range keys {
		redisKeys = append(redisKeys, key)
	}

	_, err := client.Do("DEL", redisKeys...)
	return err
}

// StoreMultiWithoutBlocking Store multiple items
func (k *keeper) StoreMultiWithoutBlocking(items []Item) error {
	if k.disableCaching {
		return nil
	}

	client := k.connPool.Get()
	defer client.Close()

	client.Send("MULTI")
	for _, item := range items {
		client.Send("SETEX", item.GetKey(), k.decideCacheTTL(item), item.GetValue())
	}

	_, err := client.Do("EXEC")
	return err
}

// StoreMultiPersist Store multiple items with persistence
func (k *keeper) StoreMultiPersist(items []Item) error {
	if k.disableCaching {
		return nil
	}

	client := k.connPool.Get()
	defer client.Close()

	client.Send("MULTI")
	for _, item := range items {
		client.Send("SET", item.GetKey(), item.GetValue())
		client.Send("PERSIST", item.GetKey())
	}

	_, err := client.Do("EXEC")
	return err
}

// Expire Set expire a key
func (k *keeper) Expire(key string, duration time.Duration) (err error) {
	if k.disableCaching {
		return nil
	}

	client := k.connPool.Get()
	defer client.Close()

	_, err = client.Do("EXPIRE", key, int64(duration.Seconds()))
	return
}

// ExpireMulti Set expire multiple
func (k *keeper) ExpireMulti(items map[string]time.Duration) error {
	if k.disableCaching {
		return nil
	}

	client := k.connPool.Get()
	defer client.Close()

	client.Send("MULTI")
	for k, duration := range items {
		client.Send("EXPIRE", k, int64(duration.Seconds()))
	}

	_, err := client.Do("EXEC")
	return err
}

func (k *keeper) decideCacheTTL(c Item) (ttl int64) {
	if ttl = c.GetTTLInt64(); ttl > 0 {
		return
	}

	return int64(k.defaultTTL.Seconds())
}

func (k *keeper) getCachedItem(key string) (value interface{}, err error) {
	client := k.connPool.Get()
	defer client.Close()

	return client.Do("GET", key)
}

func (k *keeper) isLocked(key string) bool {
	client := k.lockConnPool.Get()
	defer client.Close()

	reply, err := client.Do("GET", "lock:"+key)
	if err != nil || reply == nil {
		return false
	}

	return true
}

// CheckKeyExist :nodoc:
func (k *keeper) CheckKeyExist(key string) (value bool, err error) {

	client := k.connPool.Get()
	defer client.Close()

	val, err := client.Do("EXISTS", key)

	value = false
	if val.(int64) > 0 {
		value = true
	}

	return
}

// StoreRightList :nodoc:
func (k *keeper) StoreRightList(name string, value interface{}) error {
	client := k.connPool.Get()
	defer client.Close()

	_, err := client.Do("RPUSH", name, value)

	return err
}

// StoreLeftList :nodoc:
func (k *keeper) StoreLeftList(name string, value interface{}) error {
	client := k.connPool.Get()
	defer client.Close()

	_, err := client.Do("LPUSH", name, value)

	return err
}

func (k *keeper) GetListLength(name string) (value int64, err error) {
	client := k.connPool.Get()
	defer client.Close()

	val, err := client.Do("LLEN", name)
	value = val.(int64)

	return
}

func (k *keeper) GetAndRemoveFirstListElement(name string) (value interface{}, err error) {
	client := k.connPool.Get()
	defer client.Close()

	llen, err := k.GetListLength(name)
	if err != nil {
		return
	}

	if llen == 0 {
		return
	}

	value, err = client.Do("LPOP", name)
	return
}

func (k *keeper) GetAndRemoveLastListElement(name string) (value interface{}, err error) {
	client := k.connPool.Get()
	defer client.Close()

	llen, err := k.GetListLength(name)
	if err != nil {
		return
	}

	if llen == 0 {
		return
	}

	value, err = client.Do("RPOP", name)
	return
}

func (k *keeper) GetList(name string, size int64, page int64) (value interface{}, err error) {
	offset := getOffset(page, size)

	client := k.connPool.Get()
	defer client.Close()

	llen, err := k.GetListLength(name)
	if err != nil {
		return
	}

	if llen == 0 {
		return
	}

	end := offset + size

	value, err = client.Do("LRANGE", name, offset, end)
	return
}

func (k *keeper) GetTTL(name string) (value int64, err error) {
	client := k.connPool.Get()
	defer client.Close()

	val, err := client.Do("TTL", name)
	if err != nil {
		return
	}

	value = val.(int64)
	return
}

<<<<<<< HEAD
func (k *keeper) StoreHash(identifier string, c Item) (err error) {
	if k.disableCaching {
		return nil
	}

	client := k.connPool.Get()
	defer client.Close()

	client.Send("MULTI")

	client.Do("HSET", identifier, c.GetKey(), c.GetValue())
	client.Do("EXPIRE", identifier, k.decideCacheTTL(c))

	_, err = client.Do("EXEC")
	return
}

// GetOrLockHash :nodoc:
func (k *keeper) GetHashOrLock(identifier string, key string) (cachedItem interface{}, mutex *redsync.Mutex, err error) {
	if k.disableCaching {
		return
	}

	cachedItem, err = k.GetHashMember(identifier, key)
	if err != nil && err != redigo.ErrNil || cachedItem != nil {
		return
	}

	mutex, err = k.AcquireLock(key)
	if err == nil {
		return
	}

	start := time.Now()
	for {
		b := &backoff.Backoff{
			Min:    20 * time.Millisecond,
			Max:    200 * time.Millisecond,
			Jitter: true,
		}

		if !k.isLocked(key) {
			cachedItem, err = k.GetHashMember(identifier, key)
			if err != nil && err != redigo.ErrNil || cachedItem != nil {
				return
			}
			return nil, nil, nil
		}

		elapsed := time.Since(start)
		if elapsed >= k.waitTime {
			break
		}

		time.Sleep(b.Duration())
	}

	return nil, nil, errors.New("wait too long")
}

func (k *keeper) GetHashMember(identifier string, key string) (value interface{}, err error) {
	if k.disableCaching {
		return
	}

	client := k.connPool.Get()
	defer client.Close()

	value, err = client.Do("HGET", identifier, key)
	return
}

func (k *keeper) DeleteHashMember(identifier string, key string) (err error) {
	if k.disableCaching {
		return
	}

	client := k.connPool.Get()
	defer client.Close()

	_, err = client.Do("HDEL", identifier, key)
	return
=======
// getOffset to get offset from page and limit, min value for page = 1
func getOffset(page, limit int64) int64 {
	offset := (page - 1) * limit
	if offset < 0 {
		return 0
	}
	return offset
>>>>>>> e43e4569
}<|MERGE_RESOLUTION|>--- conflicted
+++ resolved
@@ -541,7 +541,15 @@
 	return
 }
 
-<<<<<<< HEAD
+// getOffset to get offset from page and limit, min value for page = 1
+func getOffset(page, limit int64) int64 {
+	offset := (page - 1) * limit
+	if offset < 0 {
+		return 0
+	}
+	return offset
+}
+
 func (k *keeper) StoreHash(identifier string, c Item) (err error) {
 	if k.disableCaching {
 		return nil
@@ -624,13 +632,4 @@
 
 	_, err = client.Do("HDEL", identifier, key)
 	return
-=======
-// getOffset to get offset from page and limit, min value for page = 1
-func getOffset(page, limit int64) int64 {
-	offset := (page - 1) * limit
-	if offset < 0 {
-		return 0
-	}
-	return offset
->>>>>>> e43e4569
 }